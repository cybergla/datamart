from argparse import ArgumentParser
from bs4 import BeautifulSoup as soup
from bz2 import BZ2File
from datetime import datetime as dt
from json import dump
from os import makedirs, listdir, remove
from os.path import join, exists
from pandas import DataFrame
from regex import compile as rx_compile, search, sub, DOTALL, MULTILINE, VERBOSE
from requests import head, get
from tablextract import tables, BOOLEAN_SYNTAX_PROPERTIES
from tablextract.utils import find_dates, find_entities, download_file
from time import time
from urllib.parse import urljoin
from wikipediaapi import Wikipedia
from xml.etree.ElementTree import iterparse

# --- entrypoint --------------------------------------------------------------

def main():
    ap = ArgumentParser(description='Generate one metadata json for each table in a Wikipedia article.\n\tUSAGE: python3 generate_wikitables_schema.py -lang ie -a')
    ap.add_argument('-u', '--url', help='URL of a Wikipedia article. A random article by default.', type=str)
    ap.add_argument('-x', '--xpath', help='Extract only tables that matches a specfic XPath.', type=str)
    ap.add_argument('-l', '--lang', help='Wikipedia 2-letter language code. English (en) by default.', default='en', type=str)
    ap.add_argument('-s', '--score', help='Score threshold in [0, 1] to discard datasets with an expected quality lower than the score. Set to 0.8 by default.', default=.8, type=float)
    ap.add_argument('-p', '--path', help='Directory where metadata files should be stored. The script dirname by default.', default='datasets', type=str)
    ap.add_argument('-a', '--all', help='If specified, download the whole corpus for the language. This process can take +20 hours depending on the language, speed connection and CPU.', default=False, action='store_true')

    args = ap.parse_args()

    makedirs(args.path, exist_ok=True)

    if args.all:
        articles = articles_with_tables(args.path, args.lang)
        for a, art in enumerate(articles):
            print('(%d/%d) %s' % (a + 1, len(articles), art))
            url = 'https://%s.wikipedia.org/wiki/%s' % (args.lang, art.replace(' ', '_'))
            generate_datasets(url, args.path, args.score, args.lang)
    else:
        if args.url == None:
            while True:
                url = random_article(args.lang)
                if generate_datasets(url, args.path, args.score):
                    break
        else:
            generate_datasets(args.url, args.path, args.score, args.xpath)

# --- table downloading -------------------------------------------------------

WIKIPEDIA_IGNORE_CATEGORIES = ['articles', 'cs1', 'page', 'dates', ' use']
WIKIPEDIA_CSS_FILTER = '#content table:not(.infobox):not(.navbox):not(.navbox-inner):not(.navbox-subgroup):not(.sistersitebox)'
RANDOM_URL = 'https://%s.wikipedia.org/wiki/Special:Random'


def generate_datasets_metadata(url, score_threshold=0.8, xpath=None):
    print('Downloading %s' % url)
    result = []
    tabs = tables(url, xpath_filter=xpath, css_filter=WIKIPEDIA_CSS_FILTER)
    if xpath is None:
        tabs = [t for t in tabs if t.score > score_threshold]
    for table in tabs:
        result.append(metadata(table))
    return result


def generate_datasets(url, path, score_threshold, xpath=None):
    print('Downloading %s' % url)
    tabs = tables(url, xpath_filter=xpath, css_filter=WIKIPEDIA_CSS_FILTER)
    if xpath == None:
        tabs = [t for t in tabs if t.score > score_threshold]
    name = sub(r'[/\\\*;\[\]\':=,<>]', '_', url)
    for t, table in enumerate(tabs):
        with open(join(path, '%s_%d.json' % (name, t)), 'w', encoding='utf-8') as fp:
            dump(metadata(table), fp, ensure_ascii=False, indent='\t')
    print('\t%d datasets found.' % len(tabs))
    return len(tabs)

def metadata(table, min_majority=.8):
    ''' Returns a datamart schema, assigning types to each variable, if at
    least min_majority of the values are of that type. '''
    lang = table.url.split('.', 1)[0].split('/')[-1]
    pg = Wikipedia(lang).page(table.url.rsplit('/', 1)[-1])
    try:
        date_updated = pg.touched
    except:
        date_updated = dt.now().strftime('%Y-%m-%mT%H:%M:%SZ')
    try:
        categories = [kw.lower().split(':')[-1] for kw in pg.categories]
<<<<<<< HEAD
        kws = [kw for kw in categories if not any(c in kw for c in WIKIPEDIA_IGNORE_CATEGORIES)]
        kws = set(word for kw in kws for word in findall(r'\w+', kw) if not len(FIND_STOPWORDS(kw)))
=======
        kws = categories
        # kws = [kw for kw in kws if not any(c in kw for c in WIKIPEDIA_IGNORE_CATEGORIES)]
        # kws = set(word for kw in kws for word in findall(r'\w+', kw) if not len(FIND_STOPWORDS(kw)))
>>>>>>> 2f37698f
    except:
        categories = []
        kws = []
    try:
        description = pg.summary.split('\n', 1)[0]
    except:
        description = ''
    try:
        langlinks = list({v.title for v in pg.langlinks.values()})
    except:
        langlinks = []
    res = {
        "title": table.context['r0'] if 'r0' in table.context else 'Table in %s' % pg.title,
        "description": description,
        "url": table.url,
        "keywords": list(kws),
        "date_updated": date_updated,
        "provenance": {
            "source": "wikipedia.org"
        },
        "materialization": {
            "python_path": "wikitables_materializer",
            "arguments": {
                "url": table.url,
                "xpath": table.xpath
            }
        },
        "additional_info": {
            "categories": categories,
            "sections": [s.title for s in pg.sections],
            "translations": langlinks
        }
    }
    res['variables'] = []
    for name in table.record[0].keys():
        var = {'name': name, 'semantic_type': []}
        values = [r[name] for r in table.record]
        min_sample = min_majority * len(values)
        dates = [d for d in map(find_dates, values) if d != None]
        if len(dates) >= min_sample:
            var['semantic_type'].append('https://metadata.datadrivendiscovery.org/types/Time')
            var['temporal_coverage'] = {'start': min(dates), 'end': max(dates)}
        entities = {v: t for v in values for v, t in find_entities(v).items()}
        locations = [v for v, t in entities.items() if t == 'GPE']
        if len(locations) >= min_sample:
            var['semantic_type'].append('https://metadata.datadrivendiscovery.org/types/Location')
        people = [v for v, t in entities.items() if t == 'PERSON']
        if len(people) >= min_sample:
            var['semantic_type'].append('https://schema.org/Person')
        if len(entities) >= min_sample:
            var['named_entity'] = list(entities.keys())
        numbers = [float(n) for n in values if n.strip().replace('.', '', 1).isdigit()]
        ranges = [n for n in values if BOOLEAN_SYNTAX_PROPERTIES['match-range'](n) is not None]
        if len(numbers) >= min_sample:
            var['semantic_type'].append('http://schema.org/Float')
        elif len(ranges) >= min_sample:
            var['semantic_type'].append('https://metadata.datadrivendiscovery.org/types/Interval')
        if not len(var['semantic_type']):
            if any(len(c) for c in values):
                var['semantic_type'].append('http://schema.org/Text')
            else:
                var['semantic_type'].append('https://metadata.datadrivendiscovery.org/types/MissingData')
        res['variables'].append(var)
    return res

def random_article(lang='en'):
    return head(RANDOM_URL % lang, allow_redirects=True).url

# --- wikipedia exploration ---------------------------------------------------

PATTERN_FIND_ARTICLES = r'%s_(\d+)_articles.csv'
PATTERN_FIND_TABLES = rx_compile(r'^([ :]*+){\|(?:(?!^\ *+\{\|).)*?\n\s*+(?> \|} | \Z )', DOTALL | MULTILINE | VERBOSE).findall  # From wikitextparser source
PATH_ARTICLES = '%s_%s_articles.csv'
URL_WIKIPEDIA_MIRROR = 'https://dumps.wikimedia.org/backup-index.html'
URL_WIKIPEDIA_PAGES_COUNT = 'https://%s.wikipedia.org/w/api.php?action=parse&format=json&contentmodel=wikitext&text={{NUMBEROFPAGES}}'

def articles_with_tables(resources_path, lang='en', download='recent'):
    ''' Download the Wikipedia corpus, parses the articles looking for tables,
    and generates a CSV with article names and number of tables. This may take
    up to 20 hours, and Wikipedia generates a new dump every 2 weeks.
    Arguments:
    lang -- the language code of the Wikipedia site.
    download -- the download strategy: 'recent' generate a CSV if a new dump is
    available, 'skip' use the previous CSV if any, 'force' generates a CSV even
    if the most recent is already available. '''
    dumps = listdir(resources_path)
    dumps = [f for f in dumps if search(PATTERN_FIND_ARTICLES % lang, f)]
    if download == 'skip' and len(dumps):
        path_csv = join(resources_path, list(sorted(dumps))[-1])
    else:
        dump_url = locate_dump(lang, URL_WIKIPEDIA_MIRROR)
        input_fname = join(resources_path, dump_url.rsplit('/')[-1])
        date = input_fname.split('-')[1]
        path_csv = join(resources_path, PATH_ARTICLES) % (lang, date)
        if download == 'force' or not exists(path_csv):
            print('info', f'Downloading latest {lang} Wikipedia dump.')
            download_file(dump_url, input_fname, chunk_size=2000000)
            print('info', f'Generating CSV from the {lang} dump.')
            generate_csv(input_fname, path_csv, lang)
            print('info', f'Done. Deleting Wikipedia dump')
            remove(input_fname)
    with open(path_csv, 'r', encoding='utf-8') as fp:
        articles = fp.read().strip().split("\n")[2:]
        articles = [a.rsplit(',', 1) for a in articles]
        articles = {a[0][1:-1].replace('\\"', '"'): int(a[1]) for a in articles}
    return articles

def locate_dump(lang, mirror):
    ''' Locate the URL of the last Wikipedia dump or the previous one when the
    current is being downloaded. '''
    all_wikis = soup(get(mirror).text, 'html.parser')
    lang_wiki_link = urljoin(mirror, all_wikis.find('a', text=f'{lang}wiki')['href'])
    lang_wiki = soup(get(lang_wiki_link).text, 'html.parser')
    if 'complete' not in lang_wiki.find('p', {'class': 'status'}).text:
        previous_link = next(a for a in lang_wiki.find_all('a') if 'Last dumped' in a.text or 'previous dump' in a.text)['href']
        lang_wiki = soup(get(urljoin(lang_wiki_link + '/', previous_link)).text, 'html.parser')
    dump_url = next(a for a in lang_wiki.find_all('a') if 'pages-articles.xml.bz2' in a.text)['href']
    return urljoin(mirror, dump_url)

def number_of_pages(lang):
    count = get(URL_WIKIPEDIA_PAGES_COUNT % lang).json()
    count = soup(count['parse']['text']['*'], "html.parser").text
    return int(sub(r"\D", "", count))

def generate_csv(input_fname, output_fname, lang):
    ''' Iteratively parse Wikipedia xml.bz2 file and generate a CSV with the
    articles that contain tables. '''
    to_write = []
    pages_visited = 0
    start = time()
    ns = None
    total_pages = number_of_pages(lang)
    with BZ2File(input_fname) as bzf:
        with open(output_fname, 'w', encoding='utf-8') as out:
            out.write('sep=,\narticle_title,table_count\n')
        for ev, elem in iterparse(bzf, events=('start', 'end')):
            if ev == 'start':
                if ns == None:
                    root = elem
                    ns = elem.tag[:-len('mediawiki')]
            else:
                if elem.tag == f'{ns}page':
                    pages_visited += 1
                    if elem.find(f'{ns}ns').text != '0' or elem.find(f'{ns}redirect'): continue
                    try:
                        tables = len(PATTERN_FIND_TABLES(elem.find(f'*/{ns}text').text))
                    except:
                        tables = 0
                    if tables:
                        title = elem.find(f'{ns}title').text.replace('"', '\\"')
                        to_write.append('"%s",%s' % (title, tables))
                        if len(to_write) > 1000:
                            with open(output_fname, 'a', encoding='utf-8') as out:
                                out.write('\n'.join(to_write + ['']))
                            to_write = []
                            eta = (total_pages - pages_visited) * (time() - start) / pages_visited
                            eta = str(timedelta(seconds=int(eta))).zfill(8)
                            print('Completion: %04.2f%%, eta: %s' % (100 * pages_visited / total_pages, eta))
            root.clear()
        if len(to_write):
            with open(output_fname, 'a', encoding='utf-8') as out:
                out.write('\n'.join(to_write + ['']))


# --- initial call ------------------------------------------------------------

if __name__ == '__main__':
    main()
<|MERGE_RESOLUTION|>--- conflicted
+++ resolved
@@ -1,264 +1,258 @@
-from argparse import ArgumentParser
-from bs4 import BeautifulSoup as soup
-from bz2 import BZ2File
-from datetime import datetime as dt
-from json import dump
-from os import makedirs, listdir, remove
-from os.path import join, exists
-from pandas import DataFrame
-from regex import compile as rx_compile, search, sub, DOTALL, MULTILINE, VERBOSE
-from requests import head, get
-from tablextract import tables, BOOLEAN_SYNTAX_PROPERTIES
-from tablextract.utils import find_dates, find_entities, download_file
-from time import time
-from urllib.parse import urljoin
-from wikipediaapi import Wikipedia
-from xml.etree.ElementTree import iterparse
-
-# --- entrypoint --------------------------------------------------------------
-
-def main():
-    ap = ArgumentParser(description='Generate one metadata json for each table in a Wikipedia article.\n\tUSAGE: python3 generate_wikitables_schema.py -lang ie -a')
-    ap.add_argument('-u', '--url', help='URL of a Wikipedia article. A random article by default.', type=str)
-    ap.add_argument('-x', '--xpath', help='Extract only tables that matches a specfic XPath.', type=str)
-    ap.add_argument('-l', '--lang', help='Wikipedia 2-letter language code. English (en) by default.', default='en', type=str)
-    ap.add_argument('-s', '--score', help='Score threshold in [0, 1] to discard datasets with an expected quality lower than the score. Set to 0.8 by default.', default=.8, type=float)
-    ap.add_argument('-p', '--path', help='Directory where metadata files should be stored. The script dirname by default.', default='datasets', type=str)
-    ap.add_argument('-a', '--all', help='If specified, download the whole corpus for the language. This process can take +20 hours depending on the language, speed connection and CPU.', default=False, action='store_true')
-
-    args = ap.parse_args()
-
-    makedirs(args.path, exist_ok=True)
-
-    if args.all:
-        articles = articles_with_tables(args.path, args.lang)
-        for a, art in enumerate(articles):
-            print('(%d/%d) %s' % (a + 1, len(articles), art))
-            url = 'https://%s.wikipedia.org/wiki/%s' % (args.lang, art.replace(' ', '_'))
-            generate_datasets(url, args.path, args.score, args.lang)
-    else:
-        if args.url == None:
-            while True:
-                url = random_article(args.lang)
-                if generate_datasets(url, args.path, args.score):
-                    break
-        else:
-            generate_datasets(args.url, args.path, args.score, args.xpath)
-
-# --- table downloading -------------------------------------------------------
-
-WIKIPEDIA_IGNORE_CATEGORIES = ['articles', 'cs1', 'page', 'dates', ' use']
-WIKIPEDIA_CSS_FILTER = '#content table:not(.infobox):not(.navbox):not(.navbox-inner):not(.navbox-subgroup):not(.sistersitebox)'
-RANDOM_URL = 'https://%s.wikipedia.org/wiki/Special:Random'
-
-
-def generate_datasets_metadata(url, score_threshold=0.8, xpath=None):
-    print('Downloading %s' % url)
-    result = []
-    tabs = tables(url, xpath_filter=xpath, css_filter=WIKIPEDIA_CSS_FILTER)
-    if xpath is None:
-        tabs = [t for t in tabs if t.score > score_threshold]
-    for table in tabs:
-        result.append(metadata(table))
-    return result
-
-
-def generate_datasets(url, path, score_threshold, xpath=None):
-    print('Downloading %s' % url)
-    tabs = tables(url, xpath_filter=xpath, css_filter=WIKIPEDIA_CSS_FILTER)
-    if xpath == None:
-        tabs = [t for t in tabs if t.score > score_threshold]
-    name = sub(r'[/\\\*;\[\]\':=,<>]', '_', url)
-    for t, table in enumerate(tabs):
-        with open(join(path, '%s_%d.json' % (name, t)), 'w', encoding='utf-8') as fp:
-            dump(metadata(table), fp, ensure_ascii=False, indent='\t')
-    print('\t%d datasets found.' % len(tabs))
-    return len(tabs)
-
-def metadata(table, min_majority=.8):
-    ''' Returns a datamart schema, assigning types to each variable, if at
-    least min_majority of the values are of that type. '''
-    lang = table.url.split('.', 1)[0].split('/')[-1]
-    pg = Wikipedia(lang).page(table.url.rsplit('/', 1)[-1])
-    try:
-        date_updated = pg.touched
-    except:
-        date_updated = dt.now().strftime('%Y-%m-%mT%H:%M:%SZ')
-    try:
-        categories = [kw.lower().split(':')[-1] for kw in pg.categories]
-<<<<<<< HEAD
-        kws = [kw for kw in categories if not any(c in kw for c in WIKIPEDIA_IGNORE_CATEGORIES)]
-        kws = set(word for kw in kws for word in findall(r'\w+', kw) if not len(FIND_STOPWORDS(kw)))
-=======
-        kws = categories
-        # kws = [kw for kw in kws if not any(c in kw for c in WIKIPEDIA_IGNORE_CATEGORIES)]
-        # kws = set(word for kw in kws for word in findall(r'\w+', kw) if not len(FIND_STOPWORDS(kw)))
->>>>>>> 2f37698f
-    except:
-        categories = []
-        kws = []
-    try:
-        description = pg.summary.split('\n', 1)[0]
-    except:
-        description = ''
-    try:
-        langlinks = list({v.title for v in pg.langlinks.values()})
-    except:
-        langlinks = []
-    res = {
-        "title": table.context['r0'] if 'r0' in table.context else 'Table in %s' % pg.title,
-        "description": description,
-        "url": table.url,
-        "keywords": list(kws),
-        "date_updated": date_updated,
-        "provenance": {
-            "source": "wikipedia.org"
-        },
-        "materialization": {
-            "python_path": "wikitables_materializer",
-            "arguments": {
-                "url": table.url,
-                "xpath": table.xpath
-            }
-        },
-        "additional_info": {
-            "categories": categories,
-            "sections": [s.title for s in pg.sections],
-            "translations": langlinks
-        }
-    }
-    res['variables'] = []
-    for name in table.record[0].keys():
-        var = {'name': name, 'semantic_type': []}
-        values = [r[name] for r in table.record]
-        min_sample = min_majority * len(values)
-        dates = [d for d in map(find_dates, values) if d != None]
-        if len(dates) >= min_sample:
-            var['semantic_type'].append('https://metadata.datadrivendiscovery.org/types/Time')
-            var['temporal_coverage'] = {'start': min(dates), 'end': max(dates)}
-        entities = {v: t for v in values for v, t in find_entities(v).items()}
-        locations = [v for v, t in entities.items() if t == 'GPE']
-        if len(locations) >= min_sample:
-            var['semantic_type'].append('https://metadata.datadrivendiscovery.org/types/Location')
-        people = [v for v, t in entities.items() if t == 'PERSON']
-        if len(people) >= min_sample:
-            var['semantic_type'].append('https://schema.org/Person')
-        if len(entities) >= min_sample:
-            var['named_entity'] = list(entities.keys())
-        numbers = [float(n) for n in values if n.strip().replace('.', '', 1).isdigit()]
-        ranges = [n for n in values if BOOLEAN_SYNTAX_PROPERTIES['match-range'](n) is not None]
-        if len(numbers) >= min_sample:
-            var['semantic_type'].append('http://schema.org/Float')
-        elif len(ranges) >= min_sample:
-            var['semantic_type'].append('https://metadata.datadrivendiscovery.org/types/Interval')
-        if not len(var['semantic_type']):
-            if any(len(c) for c in values):
-                var['semantic_type'].append('http://schema.org/Text')
-            else:
-                var['semantic_type'].append('https://metadata.datadrivendiscovery.org/types/MissingData')
-        res['variables'].append(var)
-    return res
-
-def random_article(lang='en'):
-    return head(RANDOM_URL % lang, allow_redirects=True).url
-
-# --- wikipedia exploration ---------------------------------------------------
-
-PATTERN_FIND_ARTICLES = r'%s_(\d+)_articles.csv'
-PATTERN_FIND_TABLES = rx_compile(r'^([ :]*+){\|(?:(?!^\ *+\{\|).)*?\n\s*+(?> \|} | \Z )', DOTALL | MULTILINE | VERBOSE).findall  # From wikitextparser source
-PATH_ARTICLES = '%s_%s_articles.csv'
-URL_WIKIPEDIA_MIRROR = 'https://dumps.wikimedia.org/backup-index.html'
-URL_WIKIPEDIA_PAGES_COUNT = 'https://%s.wikipedia.org/w/api.php?action=parse&format=json&contentmodel=wikitext&text={{NUMBEROFPAGES}}'
-
-def articles_with_tables(resources_path, lang='en', download='recent'):
-    ''' Download the Wikipedia corpus, parses the articles looking for tables,
-    and generates a CSV with article names and number of tables. This may take
-    up to 20 hours, and Wikipedia generates a new dump every 2 weeks.
-    Arguments:
-    lang -- the language code of the Wikipedia site.
-    download -- the download strategy: 'recent' generate a CSV if a new dump is
-    available, 'skip' use the previous CSV if any, 'force' generates a CSV even
-    if the most recent is already available. '''
-    dumps = listdir(resources_path)
-    dumps = [f for f in dumps if search(PATTERN_FIND_ARTICLES % lang, f)]
-    if download == 'skip' and len(dumps):
-        path_csv = join(resources_path, list(sorted(dumps))[-1])
-    else:
-        dump_url = locate_dump(lang, URL_WIKIPEDIA_MIRROR)
-        input_fname = join(resources_path, dump_url.rsplit('/')[-1])
-        date = input_fname.split('-')[1]
-        path_csv = join(resources_path, PATH_ARTICLES) % (lang, date)
-        if download == 'force' or not exists(path_csv):
-            print('info', f'Downloading latest {lang} Wikipedia dump.')
-            download_file(dump_url, input_fname, chunk_size=2000000)
-            print('info', f'Generating CSV from the {lang} dump.')
-            generate_csv(input_fname, path_csv, lang)
-            print('info', f'Done. Deleting Wikipedia dump')
-            remove(input_fname)
-    with open(path_csv, 'r', encoding='utf-8') as fp:
-        articles = fp.read().strip().split("\n")[2:]
-        articles = [a.rsplit(',', 1) for a in articles]
-        articles = {a[0][1:-1].replace('\\"', '"'): int(a[1]) for a in articles}
-    return articles
-
-def locate_dump(lang, mirror):
-    ''' Locate the URL of the last Wikipedia dump or the previous one when the
-    current is being downloaded. '''
-    all_wikis = soup(get(mirror).text, 'html.parser')
-    lang_wiki_link = urljoin(mirror, all_wikis.find('a', text=f'{lang}wiki')['href'])
-    lang_wiki = soup(get(lang_wiki_link).text, 'html.parser')
-    if 'complete' not in lang_wiki.find('p', {'class': 'status'}).text:
-        previous_link = next(a for a in lang_wiki.find_all('a') if 'Last dumped' in a.text or 'previous dump' in a.text)['href']
-        lang_wiki = soup(get(urljoin(lang_wiki_link + '/', previous_link)).text, 'html.parser')
-    dump_url = next(a for a in lang_wiki.find_all('a') if 'pages-articles.xml.bz2' in a.text)['href']
-    return urljoin(mirror, dump_url)
-
-def number_of_pages(lang):
-    count = get(URL_WIKIPEDIA_PAGES_COUNT % lang).json()
-    count = soup(count['parse']['text']['*'], "html.parser").text
-    return int(sub(r"\D", "", count))
-
-def generate_csv(input_fname, output_fname, lang):
-    ''' Iteratively parse Wikipedia xml.bz2 file and generate a CSV with the
-    articles that contain tables. '''
-    to_write = []
-    pages_visited = 0
-    start = time()
-    ns = None
-    total_pages = number_of_pages(lang)
-    with BZ2File(input_fname) as bzf:
-        with open(output_fname, 'w', encoding='utf-8') as out:
-            out.write('sep=,\narticle_title,table_count\n')
-        for ev, elem in iterparse(bzf, events=('start', 'end')):
-            if ev == 'start':
-                if ns == None:
-                    root = elem
-                    ns = elem.tag[:-len('mediawiki')]
-            else:
-                if elem.tag == f'{ns}page':
-                    pages_visited += 1
-                    if elem.find(f'{ns}ns').text != '0' or elem.find(f'{ns}redirect'): continue
-                    try:
-                        tables = len(PATTERN_FIND_TABLES(elem.find(f'*/{ns}text').text))
-                    except:
-                        tables = 0
-                    if tables:
-                        title = elem.find(f'{ns}title').text.replace('"', '\\"')
-                        to_write.append('"%s",%s' % (title, tables))
-                        if len(to_write) > 1000:
-                            with open(output_fname, 'a', encoding='utf-8') as out:
-                                out.write('\n'.join(to_write + ['']))
-                            to_write = []
-                            eta = (total_pages - pages_visited) * (time() - start) / pages_visited
-                            eta = str(timedelta(seconds=int(eta))).zfill(8)
-                            print('Completion: %04.2f%%, eta: %s' % (100 * pages_visited / total_pages, eta))
-            root.clear()
-        if len(to_write):
-            with open(output_fname, 'a', encoding='utf-8') as out:
-                out.write('\n'.join(to_write + ['']))
-
-
-# --- initial call ------------------------------------------------------------
-
-if __name__ == '__main__':
-    main()
+from argparse import ArgumentParser
+from bs4 import BeautifulSoup as soup
+from bz2 import BZ2File
+from datetime import datetime as dt
+from json import dump
+from os import makedirs, listdir, remove
+from os.path import join, exists
+from pandas import DataFrame
+from regex import compile as rx_compile, search, sub, DOTALL, MULTILINE, VERBOSE
+from requests import head, get
+from tablextract import tables, BOOLEAN_SYNTAX_PROPERTIES
+from tablextract.utils import find_dates, find_entities, download_file
+from time import time
+from urllib.parse import urljoin
+from wikipediaapi import Wikipedia
+from xml.etree.ElementTree import iterparse
+
+# --- entrypoint --------------------------------------------------------------
+
+def main():
+    ap = ArgumentParser(description='Generate one metadata json for each table in a Wikipedia article.\n\tUSAGE: python3 generate_wikitables_schema.py -lang ie -a')
+    ap.add_argument('-u', '--url', help='URL of a Wikipedia article. A random article by default.', type=str)
+    ap.add_argument('-x', '--xpath', help='Extract only tables that matches a specfic XPath.', type=str)
+    ap.add_argument('-l', '--lang', help='Wikipedia 2-letter language code. English (en) by default.', default='en', type=str)
+    ap.add_argument('-s', '--score', help='Score threshold in [0, 1] to discard datasets with an expected quality lower than the score. Set to 0.8 by default.', default=.8, type=float)
+    ap.add_argument('-p', '--path', help='Directory where metadata files should be stored. The script dirname by default.', default='datasets', type=str)
+    ap.add_argument('-a', '--all', help='If specified, download the whole corpus for the language. This process can take +20 hours depending on the language, speed connection and CPU.', default=False, action='store_true')
+
+    args = ap.parse_args()
+
+    makedirs(args.path, exist_ok=True)
+
+    if args.all:
+        articles = articles_with_tables(args.path, args.lang)
+        for a, art in enumerate(articles):
+            print('(%d/%d) %s' % (a + 1, len(articles), art))
+            url = 'https://%s.wikipedia.org/wiki/%s' % (args.lang, art.replace(' ', '_'))
+            generate_datasets(url, args.path, args.score, args.lang)
+    else:
+        if args.url == None:
+            while True:
+                url = random_article(args.lang)
+                if generate_datasets(url, args.path, args.score):
+                    break
+        else:
+            generate_datasets(args.url, args.path, args.score, args.xpath)
+
+# --- table downloading -------------------------------------------------------
+
+WIKIPEDIA_IGNORE_CATEGORIES = ['articles', 'cs1', 'page', 'dates', ' use']
+WIKIPEDIA_CSS_FILTER = '#content table:not(.infobox):not(.navbox):not(.navbox-inner):not(.navbox-subgroup):not(.sistersitebox)'
+RANDOM_URL = 'https://%s.wikipedia.org/wiki/Special:Random'
+
+
+def generate_datasets_metadata(url, score_threshold=0.8, xpath=None):
+    print('Downloading %s' % url)
+    result = []
+    tabs = tables(url, xpath_filter=xpath, css_filter=WIKIPEDIA_CSS_FILTER)
+    if xpath is None:
+        tabs = [t for t in tabs if t.score > score_threshold]
+    for table in tabs:
+        result.append(metadata(table))
+    return result
+
+
+def generate_datasets(url, path, score_threshold, xpath=None):
+    print('Downloading %s' % url)
+    tabs = tables(url, xpath_filter=xpath, css_filter=WIKIPEDIA_CSS_FILTER)
+    if xpath == None:
+        tabs = [t for t in tabs if t.score > score_threshold]
+    name = sub(r'[/\\\*;\[\]\':=,<>]', '_', url)
+    for t, table in enumerate(tabs):
+        with open(join(path, '%s_%d.json' % (name, t)), 'w', encoding='utf-8') as fp:
+            dump(metadata(table), fp, ensure_ascii=False, indent='\t')
+    print('\t%d datasets found.' % len(tabs))
+    return len(tabs)
+
+def metadata(table, min_majority=.8):
+    ''' Returns a datamart schema, assigning types to each variable, if at
+    least min_majority of the values are of that type. '''
+    lang = table.url.split('.', 1)[0].split('/')[-1]
+    pg = Wikipedia(lang).page(table.url.rsplit('/', 1)[-1])
+    try:
+        date_updated = pg.touched
+    except:
+        date_updated = dt.now().strftime('%Y-%m-%mT%H:%M:%SZ')
+    try:
+        categories = [kw.lower().split(':')[-1] for kw in pg.categories]
+        kws = [kw for kw in categories if not any(c in kw for c in WIKIPEDIA_IGNORE_CATEGORIES)]
+        kws = set(word for kw in kws for word in findall(r'\w+', kw) if not len(FIND_STOPWORDS(kw)))
+    except:
+        categories = []
+        kws = []
+    try:
+        description = pg.summary.split('\n', 1)[0]
+    except:
+        description = ''
+    try:
+        langlinks = list({v.title for v in pg.langlinks.values()})
+    except:
+        langlinks = []
+    res = {
+        "title": table.context['r0'] if 'r0' in table.context else 'Table in %s' % pg.title,
+        "description": description,
+        "url": table.url,
+        "keywords": list(kws),
+        "date_updated": date_updated,
+        "provenance": {
+            "source": "wikipedia.org"
+        },
+        "materialization": {
+            "python_path": "wikitables_materializer",
+            "arguments": {
+                "url": table.url,
+                "xpath": table.xpath
+            }
+        },
+        "additional_info": {
+            "categories": categories,
+            "sections": [s.title for s in pg.sections],
+            "translations": langlinks
+        }
+    }
+    res['variables'] = []
+    for name in table.record[0].keys():
+        var = {'name': name, 'semantic_type': []}
+        values = [r[name] for r in table.record]
+        min_sample = min_majority * len(values)
+        dates = [d for d in map(find_dates, values) if d != None]
+        if len(dates) >= min_sample:
+            var['semantic_type'].append('https://metadata.datadrivendiscovery.org/types/Time')
+            var['temporal_coverage'] = {'start': min(dates), 'end': max(dates)}
+        entities = {v: t for v in values for v, t in find_entities(v).items()}
+        locations = [v for v, t in entities.items() if t == 'GPE']
+        if len(locations) >= min_sample:
+            var['semantic_type'].append('https://metadata.datadrivendiscovery.org/types/Location')
+        people = [v for v, t in entities.items() if t == 'PERSON']
+        if len(people) >= min_sample:
+            var['semantic_type'].append('https://schema.org/Person')
+        if len(entities) >= min_sample:
+            var['named_entity'] = list(entities.keys())
+        numbers = [float(n) for n in values if n.strip().replace('.', '', 1).isdigit()]
+        ranges = [n for n in values if BOOLEAN_SYNTAX_PROPERTIES['match-range'](n) is not None]
+        if len(numbers) >= min_sample:
+            var['semantic_type'].append('http://schema.org/Float')
+        elif len(ranges) >= min_sample:
+            var['semantic_type'].append('https://metadata.datadrivendiscovery.org/types/Interval')
+        if not len(var['semantic_type']):
+            if any(len(c) for c in values):
+                var['semantic_type'].append('http://schema.org/Text')
+            else:
+                var['semantic_type'].append('https://metadata.datadrivendiscovery.org/types/MissingData')
+        res['variables'].append(var)
+    return res
+
+def random_article(lang='en'):
+    return head(RANDOM_URL % lang, allow_redirects=True).url
+
+# --- wikipedia exploration ---------------------------------------------------
+
+PATTERN_FIND_ARTICLES = r'%s_(\d+)_articles.csv'
+PATTERN_FIND_TABLES = rx_compile(r'^([ :]*+){\|(?:(?!^\ *+\{\|).)*?\n\s*+(?> \|} | \Z )', DOTALL | MULTILINE | VERBOSE).findall  # From wikitextparser source
+PATH_ARTICLES = '%s_%s_articles.csv'
+URL_WIKIPEDIA_MIRROR = 'https://dumps.wikimedia.org/backup-index.html'
+URL_WIKIPEDIA_PAGES_COUNT = 'https://%s.wikipedia.org/w/api.php?action=parse&format=json&contentmodel=wikitext&text={{NUMBEROFPAGES}}'
+
+def articles_with_tables(resources_path, lang='en', download='recent'):
+    ''' Download the Wikipedia corpus, parses the articles looking for tables,
+    and generates a CSV with article names and number of tables. This may take
+    up to 20 hours, and Wikipedia generates a new dump every 2 weeks.
+    Arguments:
+    lang -- the language code of the Wikipedia site.
+    download -- the download strategy: 'recent' generate a CSV if a new dump is
+    available, 'skip' use the previous CSV if any, 'force' generates a CSV even
+    if the most recent is already available. '''
+    dumps = listdir(resources_path)
+    dumps = [f for f in dumps if search(PATTERN_FIND_ARTICLES % lang, f)]
+    if download == 'skip' and len(dumps):
+        path_csv = join(resources_path, list(sorted(dumps))[-1])
+    else:
+        dump_url = locate_dump(lang, URL_WIKIPEDIA_MIRROR)
+        input_fname = join(resources_path, dump_url.rsplit('/')[-1])
+        date = input_fname.split('-')[1]
+        path_csv = join(resources_path, PATH_ARTICLES) % (lang, date)
+        if download == 'force' or not exists(path_csv):
+            print('info', f'Downloading latest {lang} Wikipedia dump.')
+            download_file(dump_url, input_fname, chunk_size=2000000)
+            print('info', f'Generating CSV from the {lang} dump.')
+            generate_csv(input_fname, path_csv, lang)
+            print('info', f'Done. Deleting Wikipedia dump')
+            remove(input_fname)
+    with open(path_csv, 'r', encoding='utf-8') as fp:
+        articles = fp.read().strip().split("\n")[2:]
+        articles = [a.rsplit(',', 1) for a in articles]
+        articles = {a[0][1:-1].replace('\\"', '"'): int(a[1]) for a in articles}
+    return articles
+
+def locate_dump(lang, mirror):
+    ''' Locate the URL of the last Wikipedia dump or the previous one when the
+    current is being downloaded. '''
+    all_wikis = soup(get(mirror).text, 'html.parser')
+    lang_wiki_link = urljoin(mirror, all_wikis.find('a', text=f'{lang}wiki')['href'])
+    lang_wiki = soup(get(lang_wiki_link).text, 'html.parser')
+    if 'complete' not in lang_wiki.find('p', {'class': 'status'}).text:
+        previous_link = next(a for a in lang_wiki.find_all('a') if 'Last dumped' in a.text or 'previous dump' in a.text)['href']
+        lang_wiki = soup(get(urljoin(lang_wiki_link + '/', previous_link)).text, 'html.parser')
+    dump_url = next(a for a in lang_wiki.find_all('a') if 'pages-articles.xml.bz2' in a.text)['href']
+    return urljoin(mirror, dump_url)
+
+def number_of_pages(lang):
+    count = get(URL_WIKIPEDIA_PAGES_COUNT % lang).json()
+    count = soup(count['parse']['text']['*'], "html.parser").text
+    return int(sub(r"\D", "", count))
+
+def generate_csv(input_fname, output_fname, lang):
+    ''' Iteratively parse Wikipedia xml.bz2 file and generate a CSV with the
+    articles that contain tables. '''
+    to_write = []
+    pages_visited = 0
+    start = time()
+    ns = None
+    total_pages = number_of_pages(lang)
+    with BZ2File(input_fname) as bzf:
+        with open(output_fname, 'w', encoding='utf-8') as out:
+            out.write('sep=,\narticle_title,table_count\n')
+        for ev, elem in iterparse(bzf, events=('start', 'end')):
+            if ev == 'start':
+                if ns == None:
+                    root = elem
+                    ns = elem.tag[:-len('mediawiki')]
+            else:
+                if elem.tag == f'{ns}page':
+                    pages_visited += 1
+                    if elem.find(f'{ns}ns').text != '0' or elem.find(f'{ns}redirect'): continue
+                    try:
+                        tables = len(PATTERN_FIND_TABLES(elem.find(f'*/{ns}text').text))
+                    except:
+                        tables = 0
+                    if tables:
+                        title = elem.find(f'{ns}title').text.replace('"', '\\"')
+                        to_write.append('"%s",%s' % (title, tables))
+                        if len(to_write) > 1000:
+                            with open(output_fname, 'a', encoding='utf-8') as out:
+                                out.write('\n'.join(to_write + ['']))
+                            to_write = []
+                            eta = (total_pages - pages_visited) * (time() - start) / pages_visited
+                            eta = str(timedelta(seconds=int(eta))).zfill(8)
+                            print('Completion: %04.2f%%, eta: %s' % (100 * pages_visited / total_pages, eta))
+            root.clear()
+        if len(to_write):
+            with open(output_fname, 'a', encoding='utf-8') as out:
+                out.write('\n'.join(to_write + ['']))
+
+
+# --- initial call ------------------------------------------------------------
+
+if __name__ == '__main__':
+    main()