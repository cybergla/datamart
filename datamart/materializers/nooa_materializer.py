from datamart.materializers.materializer_base import MaterializerBase
import pandas as pd
import datetime
import csv
import requests


class NoaaMaterializer(MaterializerBase):

    def __init__(self):
        MaterializerBase.__init__(self)
<<<<<<< HEAD
        self.default_token = 'QoCwZxSlvRuUHcKhflbujnBSOFhHvZoS'
        self.headers = { "token": "%s"% (self.default_token) }
        with open('../utilities/city_id_map.csv', 'r') as csv_file:
=======
        tokens = ['QoCwZxSlvRuUHcKhflbujnBSOFhHvZoS']          
        self.headers = { "token": "%s"% (tokens[0]) }
        with open('../resources/city_id_map.csv', 'r') as csv_file:
>>>>>>> 5b239820
            reader = csv.reader(csv_file)
            self.city_to_id_map = dict(reader)

    def get(self, *args, **kwargs) -> pd.DataFrame:
        my_type = kwargs.get("materialization_component", {}).get("type", None)
        res = self.fetch_data(datatype=my_type)
        return res

    ''' fetch data using Noaa api and return the dataset
        the date of the data is in the range of data range
        location is the city name

    '''
    def fetch_data(self, data_range=None, location='los angeles', datatype='TAVG'):
        result = pd.DataFrame(columns=['date', 'stationid', 'city', datatype])
        if data_range is None:
            startdate = (datetime.datetime.now() - datetime.timedelta(days=10)).strftime('%Y-%m-%d')
            enddate = datetime.datetime.today().strftime('%Y-%m-%d')
            api = 'https://www.ncdc.noaa.gov/cdo-web/api/v2/data?datasetid=GHCND&datatypeid=TAVG&locationid=CITY:US060013&startdate=' + startdate + "&enddate=" + enddate
            response = requests.get(api, headers=self.headers)
            data = response.json()
            self.add_result(result, data, location)
        else:
            datatypeid = ''
            locationid = ''
            if(len(data_range) == 1):
                data_range.append(datetime.datetime.today().strftime('%Y-%m-%d'))
            if(location.startswith('zip') is False):
                locationid += '&locationid=' + self.city_to_id_map[location.lower()]
            else:
                locationid += location
            datatypeid += '&datatypeid='
            datatypeid += datatype + ','
            startdate = '&startdate=' + data_range[0]
            enddate = '&enddate=' + data_range[1]
            api = 'https://www.ncdc.noaa.gov/cdo-web/api/v2/data?datasetid=GHCND' + datatypeid + locationid + startdate + enddate + '&limit=1000&offset=1'
            response = requests.get(api, headers=self.headers)
            data = response.json()
            self.add_result(result, data, location)
            while self.next(data):
                index = api.rfind('&')
                next_offset = int(api[index+8:]) + 1000
                api = api[:index+8] + str(next_offset)
                response = requests.get(api, headers=self.headers)
                data = response.json()
                self.add_result(result, data, location)
        return result

    ''' check whether it needs next query(get next 1000 data)
    
    '''
    def next(self, data):
        resultset = data['metadata']['resultset']
        num = float(resultset['limit']) + float(resultset['offset']) - 1
        if(num < float(resultset['count'])):
            return True
        return False

    ''' get the useful data from raw data and add them in the return dataframe
    
    '''
    def add_result(self, result, data, location):
        for row in data['results']:
            result.loc[len(result)] = [row['date'], row['station'], location, row['value']]<|MERGE_RESOLUTION|>--- conflicted
+++ resolved
@@ -9,15 +9,9 @@
 
     def __init__(self):
         MaterializerBase.__init__(self)
-<<<<<<< HEAD
         self.default_token = 'QoCwZxSlvRuUHcKhflbujnBSOFhHvZoS'
         self.headers = { "token": "%s"% (self.default_token) }
-        with open('../utilities/city_id_map.csv', 'r') as csv_file:
-=======
-        tokens = ['QoCwZxSlvRuUHcKhflbujnBSOFhHvZoS']          
-        self.headers = { "token": "%s"% (tokens[0]) }
         with open('../resources/city_id_map.csv', 'r') as csv_file:
->>>>>>> 5b239820
             reader = csv.reader(csv_file)
             self.city_to_id_map = dict(reader)
 
